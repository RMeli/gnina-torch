--- conflicted
+++ resolved
@@ -1,10 +1,6 @@
 repos:
 -   repo: https://github.com/pre-commit/pre-commit-hooks
-<<<<<<< HEAD
-    rev: v4.1.0
-=======
     rev: v4.3.0
->>>>>>> eb57e2a6
     hooks:
     - id: check-json
     - id: check-merge-conflict
@@ -14,11 +10,7 @@
     - id: end-of-file-fixer
     - id: trailing-whitespace
 -   repo: https://github.com/psf/black
-<<<<<<< HEAD
-    rev: 22.1.0
-=======
     rev: 22.3.0
->>>>>>> eb57e2a6
     hooks:
     -   id: black
 -   repo: https://github.com/PyCQA/flake8
@@ -30,11 +22,7 @@
     hooks:
     -   id: isort
 -   repo: https://github.com/pre-commit/mirrors-mypy
-<<<<<<< HEAD
-    rev: v0.931
-=======
     rev: v0.961
->>>>>>> eb57e2a6
     hooks:
     -   id: mypy
         exclude: examples