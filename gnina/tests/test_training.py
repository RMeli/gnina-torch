--- conflicted
+++ resolved
@@ -234,30 +234,17 @@
     training.training(args)
 
 
-<<<<<<< HEAD
 def test_training_pose_and_affinity(trainfile, dataroot, tmpdir, device):
-=======
-def test_training_lr_scheduler(trainfile, dataroot, tmpdir, device, capsys):
->>>>>>> 1eeffdfb
-    # Do not shuffle examples randomly when loading the batch
-    # This ensures reproducibility
-    args = training.options(
-        [
-            trainfile,
-<<<<<<< HEAD
-=======
-            "--testfile",
-            trainfile,
->>>>>>> 1eeffdfb
-            "-d",
-            dataroot,
-            "--no_shuffle",
-            "--batch_size",
-<<<<<<< HEAD
-            "2",
-=======
-            "1",
->>>>>>> 1eeffdfb
+    # Do not shuffle examples randomly when loading the batch
+    # This ensures reproducibility
+    args = training.options(
+        [
+            trainfile,
+            "-d",
+            dataroot,
+            "--no_shuffle",
+            "--batch_size",
+            "2",
             "--test_every",
             "2",
             "--iterations",
@@ -268,27 +255,50 @@
             str(device),
             "--seed",
             "42",
-<<<<<<< HEAD
             "--label_pos",
             "0",
             "--affinity_pos",
-=======
+            "1",
+        ]
+    )
+
+    training.training(args)
+
+
+def test_training_lr_scheduler(trainfile, dataroot, tmpdir, device, capsys):
+    # Do not shuffle examples randomly when loading the batch
+    # This ensures reproducibility
+    args = training.options(
+        [
+            trainfile,
+            "--testfile",
+            trainfile,
+            "-d",
+            dataroot,
+            "--no_shuffle",
+            "--batch_size",
+            "1",
+            "--test_every",
+            "2",
+            "--iterations",
+            "5",
+            "-o",
+            str(tmpdir),
+            "-g",
+            str(device),
+            "--seed",
+            "42",
             "--progress_bar",
             "--lr_dynamic",
             "--lr_patience",
->>>>>>> 1eeffdfb
-            "1",
-        ]
-    )
-
-<<<<<<< HEAD
-    training.training(args)
-=======
+            "1",
+        ]
+    )
+
     training.training(args)
 
     # Check that the learning rate changes during training
     # TODO: Store learning rate internally and check the cache instead
     captured = capsys.readouterr()
     assert "Learning rate: 0.01" in captured.out  # Original (default) learning rate
-    assert "Learning rate: 0.001" in captured.out  # Updated learning rate
->>>>>>> 1eeffdfb
+    assert "Learning rate: 0.001" in captured.out  # Updated learning rate