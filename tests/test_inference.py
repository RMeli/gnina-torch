--- conflicted
+++ resolved
@@ -6,8 +6,8 @@
 
 
 def test_inference(trainfile, testfile, dataroot, tmpdir, device):
-<<<<<<< HEAD
     epochs = 1
+    chekpointfile = os.path.join(str(tmpdir), f"checkpoint_{epochs}.pt")
 
     # Use training function in order to create a checkpoint
     args_train = training.options(
@@ -35,14 +35,6 @@
         ]
     )
 
-    training.training(args_train)
-
-    assert os.path.isfile(os.path.join(tmpdir, "training.log"))
-
-    # Confirm that checkpoint file exists
-    chekpointfile = os.path.join(str(tmpdir), f"checkpoint_{epochs}.pt")
-    assert os.path.isfile(chekpointfile)
-
     args = inference.options(
         [
             testfile,
@@ -63,7 +55,14 @@
         ]
     )
 
-    inference.inference(args)
+    with mlflow.start_run():
+        training.training(args_train)
+
+        # Check that training was performed and produced a checkpoint file
+        assert os.path.isfile(os.path.join(tmpdir, "training.log"))
+        assert os.path.isfile(chekpointfile)
+
+        inference.inference(args)
 
     # Confirm inference output files exist
     assert os.path.isfile(os.path.join(tmpdir, "inference.log"))
@@ -73,66 +72,58 @@
 
 def test_inference_affinity(trainfile, testfile, dataroot, tmpdir, device):
     epochs = 1
+    chekpointfile = os.path.join(str(tmpdir), f"checkpoint_{epochs}.pt")
+    model = "default2017"
+
+    common_args = [
+        "-d",
+        dataroot,
+        "--affinity_pos",
+        "1",
+        "--batch_size",
+        "1",
+        "-o",
+        str(tmpdir),
+        "-g",
+        str(device),
+        "--seed",
+        "42",
+    ]
 
     # Use training function in order to create a checkpoint
     args_train = training.options(
         [
             trainfile,
             "-m",
-            "default2017",
-            "-d",
-            dataroot,
-            "--affinity_pos",
-            "1",
+            model,
             "--no_shuffle",
-            "--batch_size",
-            "1",
             "--test_every",
             "1",
             "--checkpoint_every",
             "1",
             "--iterations",
             str(epochs),
-            "-o",
-            str(tmpdir),
-            "-g",
-            str(device),
-            "--seed",
-            "42",
         ]
+        + common_args
     )
-
-    training.training(args_train)
-
-    assert os.path.isfile(os.path.join(tmpdir, "training.log"))
-
-    # Confirm that checkpoint file exists
-    chekpointfile = os.path.join(str(tmpdir), f"checkpoint_{epochs}.pt")
-    assert os.path.isfile(chekpointfile)
 
     args = inference.options(
         [
             testfile,
             "default2017",
             chekpointfile,
-            "-d",
-            dataroot,
-            "--affinity_pos",
-            "1",
-            "--batch_size",
-            "1",
-            "-o",
-            str(tmpdir),
-            "-g",
-            str(device),
-            "--seed",
-            "42",
-            "--label_pos",
-            "0",
         ]
+        + common_args
     )
 
-    inference.inference(args)
+    with mlflow.start_run():
+        training.training(args_train)
+
+        # Check that training was performed and produced a checkpoint file
+        assert os.path.isfile(os.path.join(tmpdir, "training.log"))
+        assert os.path.isfile(chekpointfile)
+
+        inference.inference(args)
 
     # Confirm inference output files exist
     assert os.path.isfile(os.path.join(tmpdir, "inference.log"))
@@ -142,194 +133,61 @@
 
 def test_inference_flex(trainfile, testfile, dataroot, tmpdir, device):
     epochs = 1
+    chekpointfile = os.path.join(str(tmpdir), f"checkpoint_{epochs}.pt")
+    model = "default2017"
+
+    common_args = [
+        "-d",
+        dataroot,
+        "--label_pos",
+        "0",
+        "--flexlabel_pos",
+        "2",
+        "--batch_size",
+        "1",
+        "-o",
+        str(tmpdir),
+        "-g",
+        str(device),
+        "--seed",
+        "42",
+    ]
 
     # Use training function in order to create a checkpoint
     args_train = training.options(
         [
             trainfile,
             "-m",
-            "default2017",
-            "-d",
-            dataroot,
-            "--flexlabel_pos",
-            "2",
+            model,
             "--no_shuffle",
-            "--batch_size",
-            "1",
             "--test_every",
             "1",
             "--checkpoint_every",
             "1",
             "--iterations",
             str(epochs),
-            "-o",
-            str(tmpdir),
-            "-g",
-            str(device),
-            "--seed",
-            "42",
         ]
+        + common_args
     )
-
-    training.training(args_train)
-
-    # Confirm that checkpoint file exists
-    chekpointfile = os.path.join(str(tmpdir), f"checkpoint_{epochs}.pt")
-    assert os.path.isfile(chekpointfile)
 
     args = inference.options(
         [
             testfile,
-            "default2017",
+            model,
             chekpointfile,
-            "-d",
-            dataroot,
-            "--flexlabel_pos",
-            "2",
-            "--batch_size",
-            "1",
-            "-o",
-            str(tmpdir),
-            "-g",
-            str(device),
-            "--seed",
-            "42",
-            "--label_pos",
-            "0",
         ]
+        + common_args
     )
 
-    inference.inference(args)
+    with mlflow.start_run():
+        training.training(args_train)
+
+        # Check that training was performed and produced a checkpoint file
+        assert os.path.isfile(os.path.join(tmpdir, "training.log"))
+        assert os.path.isfile(chekpointfile)
+
+        inference.inference(args)
 
     # Confirm inference output files exist
     assert os.path.isfile(os.path.join(tmpdir, "inference_results.csv"))
-    assert os.path.isfile(os.path.join(tmpdir, "inference_metrics.csv"))
-=======
-    with mlflow.start_run():
-        epochs = 1
-
-        # Use training function in order to create a checkpoint
-        args_train = training.options(
-            [
-                trainfile,
-                "-m",
-                "default2017",
-                "-d",
-                dataroot,
-                "--no_shuffle",
-                "--batch_size",
-                "1",
-                "--test_every",
-                "1",
-                "--checkpoint_every",
-                "1",
-                "--iterations",
-                str(epochs),
-                "-o",
-                str(tmpdir),
-                "-g",
-                str(device),
-                "--seed",
-                "42",
-            ]
-        )
-
-        training.training(args_train)
-
-        # Confirm that checkpoint file exists
-        chekpointfile = os.path.join(str(tmpdir), f"checkpoint_{epochs}.pt")
-        assert os.path.isfile(chekpointfile)
-
-        args = inference.options(
-            [
-                testfile,
-                "default2017",
-                chekpointfile,
-                "-d",
-                dataroot,
-                "--batch_size",
-                "1",
-                "-o",
-                str(tmpdir),
-                "-g",
-                str(device),
-                "--seed",
-                "42",
-                "--label_pos",
-                "0",
-            ]
-        )
-
-        inference.inference(args)
-
-        # Confirm inference output files exist
-        assert os.path.isfile(os.path.join(tmpdir, "inference.csv"))
-        assert os.path.isfile(os.path.join(tmpdir, "metrics_inference.csv"))
-
-
-def test_inference_affinity(trainfile, testfile, dataroot, tmpdir, device):
-    with mlflow.start_run():
-        epochs = 1
-
-        # Use training function in order to create a checkpoint
-        args_train = training.options(
-            [
-                trainfile,
-                "-m",
-                "default2017",
-                "-d",
-                dataroot,
-                "--affinity_pos",
-                "1",
-                "--no_shuffle",
-                "--batch_size",
-                "1",
-                "--test_every",
-                "1",
-                "--checkpoint_every",
-                "1",
-                "--iterations",
-                str(epochs),
-                "-o",
-                str(tmpdir),
-                "-g",
-                str(device),
-                "--seed",
-                "42",
-            ]
-        )
-
-        training.training(args_train)
-
-        # Confirm that checkpoint file exists
-        chekpointfile = os.path.join(str(tmpdir), f"checkpoint_{epochs}.pt")
-        assert os.path.isfile(chekpointfile)
-
-        args = inference.options(
-            [
-                testfile,
-                "default2017",
-                chekpointfile,
-                "-d",
-                dataroot,
-                "--affinity_pos",
-                "1",
-                "--batch_size",
-                "1",
-                "-o",
-                str(tmpdir),
-                "-g",
-                str(device),
-                "--seed",
-                "42",
-                "--label_pos",
-                "0",
-            ]
-        )
-
-        inference.inference(args)
-
-        # Confirm inference output files exist
-        assert os.path.isfile(os.path.join(tmpdir, "inference.csv"))
-        assert os.path.isfile(os.path.join(tmpdir, "metrics_inference.csv"))
->>>>>>> eb57e2a6
+    assert os.path.isfile(os.path.join(tmpdir, "inference_metrics.csv"))