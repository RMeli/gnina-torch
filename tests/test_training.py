import pytest

from gnina import training


def test_options_default(trainfile):
    args = training.options([trainfile])

    assert args.model == "default2017"
    assert args.data_root == ""
    assert args.gpu == "cuda:0"
    assert args.seed is None


@pytest.mark.parametrize("model", ["default2017", "default2018", "dense"])
@pytest.mark.parametrize("gpu", ["cpu", "cuda:1"])
def test_options(trainfile, model, gpu):
    seed = 42
    data_root = "data/"

    args = training.options(
        [trainfile, "-m", model, "-s", str(seed), "-d", data_root, "-g", gpu]
    )

    assert args.model == model
    assert args.data_root == data_root
    assert args.gpu == gpu
    assert args.seed == seed


def test_training(trainfile, dataroot, tmpdir, device):
    # Do not shuffle examples randomly when loading the batch
    # This ensures reproducibility
    args = training.options(
        [
            trainfile,
            "-d",
            dataroot,
            "--no_shuffle",
            "--batch_size",
            "1",
            "--test_every",
            "2",
            "--iterations",
            "5",
            "-o",
            str(tmpdir),
            "-g",
            str(device),
            "--seed",
            "42",
        ]
    )

    training.training(args)


def test_training_with_test(trainfile, dataroot, tmpdir, device):
    # Do not shuffle examples randomly when loading the batch
    # This ensures reproducibility
    args = training.options(
        [
            trainfile,
            "--testfile",
            trainfile,
            "-d",
            dataroot,
            "--no_shuffle",
            "--batch_size",
            "1",
            "--test_every",
            "2",
            "--iterations",
            "5",
            "-o",
            str(tmpdir),
            "-g",
            str(device),
            "--seed",
            "42",
            "--progress_bar",
        ]
    )

    training.training(args)


def test_training_pose_and_affinity(trainfile, dataroot, tmpdir, device):
    # Do not shuffle examples randomly when loading the batch
    # This ensures reproducibility
    args = training.options(
        [
            trainfile,
            "-d",
            dataroot,
            "--no_shuffle",
            "--batch_size",
            "2",
            "--test_every",
            "2",
            "--iterations",
            "5",
            "-o",
            str(tmpdir),
            "-g",
            str(device),
            "--seed",
            "42",
            "--label_pos",
            "0",
            "--affinity_pos",
            "1",
        ]
    )

    training.training(args)


def test_training_lr_scheduler(trainfile, dataroot, tmpdir, device, capsys):
    # Do not shuffle examples randomly when loading the batch
    # This ensures reproducibility
    args = training.options(
        [
            trainfile,
            "--testfile",
            trainfile,
            "-d",
            dataroot,
            "--no_shuffle",
            "--batch_size",
            "1",
            "--test_every",
            "1",
            "--iterations",
            "5",
            "-o",
            str(tmpdir),
            "-g",
            str(device),
            "--seed",
            "42",
            "--progress_bar",
            "--base_lr",
            "0.1",
            "--lr_dynamic",
            "--lr_patience",
            "1",
            "--lr_min",
            "0.001",
        ]
    )

    training.training(args)

    # Check that the learning rate changes during training
    # TODO: Store learning rate internally and check the cache instead
    captured = capsys.readouterr()
<<<<<<< HEAD
    assert "Learning rate: 0.01" in captured.out  # Original (default) learning rate
    assert "Learning rate: 0.001" in captured.out  # Updated learning rate


def test_training_flexposepose(trainfile, dataroot, tmpdir, device):
    # Do not shuffle examples randomly when loading the batch
    # This ensures reproducibility
    args = training.options(
        [
            trainfile,
            "-d",
            dataroot,
            "--no_shuffle",
            "--batch_size",
            "2",
            "--test_every",
            "2",
            "--iterations",
            "5",
            "-o",
            str(tmpdir),
            "-g",
            str(device),
            "--seed",
            "42",
            "--label_pos",
            "0",
            "--flexlabel_pos",
            "2",
        ]
    )

    training.training(args)
=======
    assert "Learning rate: 0.1" in captured.out  # Initial learning rate
    assert "Learning rate: 0.01" in captured.out  # Updated learning rate
    assert "Learning rate: 0.001" in captured.out  # Updated learning rate
>>>>>>> e91013a2
<|MERGE_RESOLUTION|>--- conflicted
+++ resolved
@@ -155,8 +155,8 @@
     # Check that the learning rate changes during training
     # TODO: Store learning rate internally and check the cache instead
     captured = capsys.readouterr()
-<<<<<<< HEAD
-    assert "Learning rate: 0.01" in captured.out  # Original (default) learning rate
+    assert "Learning rate: 0.1" in captured.out  # Initial learning rate
+    assert "Learning rate: 0.01" in captured.out  # Updated learning rate
     assert "Learning rate: 0.001" in captured.out  # Updated learning rate
 
 
@@ -188,9 +188,4 @@
         ]
     )
 
-    training.training(args)
-=======
-    assert "Learning rate: 0.1" in captured.out  # Initial learning rate
-    assert "Learning rate: 0.01" in captured.out  # Updated learning rate
-    assert "Learning rate: 0.001" in captured.out  # Updated learning rate
->>>>>>> e91013a2
+    training.training(args)